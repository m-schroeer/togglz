--- conflicted
+++ resolved
@@ -34,7 +34,6 @@
 
     @Override
     public void process(RequestEvent event) throws IOException {
-
         FeatureManager featureManager = event.getFeatureManager();
         HttpServletRequest request = event.getRequest();
         HttpServletResponse response = event.getResponse();
@@ -90,11 +89,7 @@
     }
 
     private void renderEditPage(RequestEvent event, FeatureModel featureModel) throws IOException {
-<<<<<<< HEAD
-
-=======
->>>>>>> b48b8265
-        List<CSRFToken> tokens = new ArrayList<CSRFToken>();
+        List<CSRFToken> tokens = new ArrayList<>();
         for (CSRFTokenProvider provider : Services.get(CSRFTokenProvider.class)) {
             CSRFToken token = provider.getToken(event.getRequest());
             if (token != null) {
@@ -102,13 +97,12 @@
             }
         }
 
-        Map<String, Object> model = new HashMap<String, Object>();
+        Map<String, Object> model = new HashMap<>();
         model.put("model", featureModel);
         model.put("tokens", tokens);
 
         String template = getResourceAsString("edit.html");
         String content = new Engine().transform(template, model);
         writeResponse(event, content);
-
     }
 }