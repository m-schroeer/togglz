--- conflicted
+++ resolved
@@ -9,10 +9,6 @@
 import java.io.IOException;
 import java.io.InputStream;
 import java.io.OutputStream;
-<<<<<<< HEAD
-import java.nio.charset.Charset;
-=======
->>>>>>> b48b8265
 import java.util.HashMap;
 import java.util.Map;
 
@@ -20,11 +16,6 @@
 
 public abstract class RequestHandlerBase implements RequestHandler {
 
-<<<<<<< HEAD
-    private final Charset UTF8 = Charset.forName("UTF8");
-
-=======
->>>>>>> b48b8265
     protected void writeResponse(RequestEvent event, String body) throws IOException {
 
         HttpServletResponse response = event.getResponse();
